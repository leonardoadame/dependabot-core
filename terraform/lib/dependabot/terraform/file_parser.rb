# frozen_string_literal: true

require "cgi"
require "excon"
require "nokogiri"
require "open3"
require "digest"
require "dependabot/dependency"
require "dependabot/file_parsers"
require "dependabot/file_parsers/base"
require "dependabot/git_commit_checker"
require "dependabot/registry_client"
require "dependabot/errors"
require "dependabot/terraform/file_selector"
require "dependabot/terraform/registry_client"

module Dependabot
  module Terraform
    class FileParser < Dependabot::FileParsers::Base
      require "dependabot/file_parsers/base/dependency_set"

      include FileSelector

      DEFAULT_REGISTRY = "registry.terraform.io"
      DEFAULT_NAMESPACE = "hashicorp"
      # https://www.terraform.io/docs/language/providers/requirements.html#source-addresses
      PROVIDER_SOURCE_ADDRESS = %r{\A((?<hostname>.+)/)?(?<namespace>.+)/(?<name>.+)\z}.freeze

      def parse
        dependency_set = DependencySet.new

        parse_terraform_files(dependency_set)

        parse_terragrunt_files(dependency_set)

        dependency_set.dependencies.sort_by(&:name)
      end

      private

      def parse_terraform_files(dependency_set)
        terraform_files.each do |file|
          modules = parsed_file(file).fetch("module", {})
          modules.each do |name, details|
            details = details.first

            source = source_from(details)
            # Cannot update local path modules, skip
            next if source[:type] == "path"

            dependency_set << build_terraform_dependency(file, name, source, details)
          end

          parsed_file(file).fetch("terraform", []).each do |terraform|
            required_providers = terraform.fetch("required_providers", {})
            required_providers.each do |provider|
              provider.each do |name, details|
                dependency_set << build_provider_dependency(file, name, details)
              end
            end
          end
        end
      end

      def parse_terragrunt_files(dependency_set)
        terragrunt_files.each do |file|
          modules = parsed_file(file).fetch("terraform", [])
          modules.each do |details|
            next unless details["source"]

            dependency_set << build_terragrunt_dependency(file, details)
          end
        end
      end

      def build_terraform_dependency(file, name, source, details)
        # dep_name should be unique for a source, using the info derived from
        # the source or the source name provides this uniqueness
        dep_name = case source[:type]
                   when "registry" then source[:module_identifier]
                   when "provider" then details["source"]
                   when "git" then git_dependency_name(name, source)
                   else name
                   end
        version_req = details["version"]&.strip
        version =
          if source[:type] == "git" then version_from_ref(source[:ref])
          elsif version_req&.match?(/^\d/) then version_req
          end

        Dependency.new(
          name: dep_name,
          version: version,
          package_manager: "terraform",
          requirements: [
            requirement: version_req,
            groups: [],
            file: file.name,
            source: source
          ]
        )
      end

      def build_provider_dependency(file, name, details = {})
        deprecated_provider_error(file) if deprecated_provider?(details)

        source_address = details.fetch("source", nil)
        version_req = details["version"]&.strip
        hostname, namespace, name = provider_source_from(source_address, name)
        dependency_name = source_address ? "#{namespace}/#{name}" : name

        Dependency.new(
          name: dependency_name,
          version: determine_version_for(hostname, namespace, name, version_req),
          package_manager: "terraform",
          requirements: [
            requirement: version_req,
            groups: [],
            file: file.name,
            source: {
              type: "provider",
              registry_hostname: hostname,
              module_identifier: "#{namespace}/#{name}"
            }
          ]
        )
      end

      def deprecated_provider_error(file)
        raise Dependabot::DependencyFileNotParseable.new(
          file.path,
          "This terraform provider syntax is now deprecated.\n"\
          "See https://www.terraform.io/docs/language/providers/requirements.html "\
          "for the new Terraform v0.13+ provider syntax."
        )
      end

      def deprecated_provider?(details)
        # The old syntax for terraform providers v0.12- looked like
        # "tls ~> 2.1" which gets parsed as a string instead of a hash
        details.is_a?(String)
      end

      def build_terragrunt_dependency(file, details)
        source = source_from(details)
        dep_name =
          if Source.from_url(source[:url])
            Source.from_url(source[:url]).repo
          else
            source[:url]
          end

        version = version_from_ref(source[:ref])

        Dependency.new(
          name: dep_name,
          version: version,
          package_manager: "terraform",
          requirements: [
            requirement: nil,
            groups: [],
            file: file.name,
            source: source
          ]
        )
      end

      # Full docs at https://www.terraform.io/docs/modules/sources.html
      def source_from(details_hash)
        raw_source = details_hash.fetch("source")
        bare_source = RegistryClient.get_proxied_source(raw_source)

        source_details =
          case source_type(bare_source)
          when :http_archive, :path, :mercurial, :s3
            { type: source_type(bare_source).to_s, url: bare_source }
          when :github, :bitbucket, :git
            git_source_details_from(bare_source)
          when :registry
            registry_source_details_from(bare_source)
          end

        source_details[:proxy_url] = raw_source if raw_source != bare_source
        source_details
      end

      def provider_source_from(source_address, name)
        matches = source_address&.match(PROVIDER_SOURCE_ADDRESS)
        [
          matches.try(:[], :hostname) || DEFAULT_REGISTRY,
          matches.try(:[], :namespace) || DEFAULT_NAMESPACE,
          matches.try(:[], :name) || name
        ]
      end

      def registry_source_details_from(source_string)
        parts = source_string.split("//").first.split("/")

        if parts.count == 3
          {
            type: "registry",
            registry_hostname: "registry.terraform.io",
            module_identifier: source_string.split("//").first
          }
        elsif parts.count == 4
          {
            type: "registry",
            registry_hostname: parts.first,
            module_identifier: parts[1..3].join("/")
          }
        else
          msg = "Invalid registry source specified: '#{source_string}'"
          raise DependencyFileNotEvaluatable, msg
        end
      end

      def git_dependency_name(name, source)
        git_source = Source.from_url(source[:url])
        if git_source && source[:ref]
          name + "::" + git_source.provider + "::" + git_source.repo + "::" + source[:ref]
        elsif git_source
          name + "::" + git_source.provider + "::" + git_source.repo
        elsif source[:ref]
          name + "::git_provider::repo_name/git_repo(" \
          + Digest::SHA1.hexdigest(source[:url]) + ")::" + source[:ref]
        else
          name + "::git_provider::repo_name/git_repo(" + Digest::SHA1.hexdigest(source[:url]) + ")"
        end
      end

      def git_source_details_from(source_string)
        git_url = source_string.strip.gsub(/^git::/, "")
        git_url = "https://" + git_url unless git_url.start_with?("git@") || git_url.include?("://")

        bare_uri =
          if git_url.include?("git@")
            git_url.split("git@").last.sub(":", "/")
          else
            git_url.sub(%r{.*?://}, "")
          end

        querystr = URI.parse("https://" + bare_uri).query
        git_url = git_url.gsub("?#{querystr}", "").split(%r{(?<!:)//}).first

        {
          type: "git",
          url: git_url,
          branch: nil,
          ref: CGI.parse(querystr.to_s)["ref"].first&.split(%r{(?<!:)//})&.first
        }
      end

      def version_from_ref(ref)
        version_regex = GitCommitChecker::VERSION_REGEX
        return unless ref&.match?(version_regex)

        ref.match(version_regex).named_captures.fetch("version")
      end

      # rubocop:disable Metrics/PerceivedComplexity
<<<<<<< HEAD
      # See https://www.terraform.io/docs/modules/sources.html#http-urls for
      # details of how Terraform handle HTTP(S) sources for modules
      def get_proxied_source(raw_source) # rubocop:disable Metrics/AbcSize
        return raw_source unless raw_source.start_with?("http")

        uri = URI.parse(raw_source.split(%r{(?<!:)//}).first)
        return raw_source if uri.path.end_with?(*ARCHIVE_EXTENSIONS)
        return raw_source if URI.parse(raw_source).query&.include?("archive=")

        url = raw_source.split(%r{(?<!:)//}).first + "?terraform-get=1"
        host = URI.parse(raw_source).host

        response = Dependabot::RegistryClient.get(url: url)
        raise PrivateSourceAuthenticationFailure, host if response.status == 401

        return response.headers["X-Terraform-Get"] if response.headers["X-Terraform-Get"]

        doc = Nokogiri::XML(response.body)
        doc.css("meta").find do |tag|
          tag.attributes&.fetch("name", nil)&.value == "terraform-get"
        end&.attributes&.fetch("content", nil)&.value
      rescue Excon::Error::Socket, Excon::Error::Timeout => e
        raise PrivateSourceAuthenticationFailure, host if e.message.include?("no address for")

        raw_source
      end
      # rubocop:enable Metrics/PerceivedComplexity

      # rubocop:disable Metrics/PerceivedComplexity
=======
>>>>>>> 4a31e07f
      def source_type(source_string)
        return :path if source_string.start_with?(".")
        return :github if source_string.start_with?("github.com/")
        return :bitbucket if source_string.start_with?("bitbucket.org/")
        return :git if source_string.start_with?("git::") || source_string.start_with?("git@")
        return :mercurial if source_string.start_with?("hg::")
        return :s3 if source_string.start_with?("s3::")

        raise "Unknown src: #{source_string}" if source_string.split("/").first.include?("::")

        return :registry unless source_string.start_with?("http")

        path_uri = URI.parse(source_string.split(%r{(?<!:)//}).first)
        query_uri = URI.parse(source_string)
        return :http_archive if path_uri.path.end_with?(*RegistryClient::ARCHIVE_EXTENSIONS)
        return :http_archive if query_uri.query&.include?("archive=")

        raise "HTTP source, but not an archive!"
      end
      # rubocop:enable Metrics/PerceivedComplexity

      # == Returns:
      # A Hash representing each module found in the specified file
      #
      # E.g.
      # {
      #   "module" => {
      #     {
      #       "consul" => [
      #         {
      #           "source"=>"consul/aws",
      #           "version"=>"0.1.0"
      #         }
      #       ]
      #     }
      #   },
      #   "terragrunt"=>[
      #     {
      #       "include"=>[{ "path"=>"${find_in_parent_folders()}" }],
      #       "terraform"=>[{ "source" => "git::git@github.com:gruntwork-io/modules-example.git//consul?ref=v0.0.2" }]
      #     }
      #   ],
      # }
      def parsed_file(file)
        @parsed_buildfile ||= {}
        @parsed_buildfile[file.name] ||= SharedHelpers.in_a_temporary_directory do
          File.write("tmp.tf", file.content)

          command = "#{terraform_hcl2_parser_path} < tmp.tf"
          start = Time.now
          stdout, stderr, process = Open3.capture3(command)
          time_taken = Time.now - start

          unless process.success?
            raise SharedHelpers::HelperSubprocessFailed.new(
              message: stderr,
              error_context: {
                command: command,
                time_taken: time_taken,
                process_exit_value: process.to_s
              }
            )
          end

          JSON.parse(stdout)
        end
      rescue SharedHelpers::HelperSubprocessFailed => e
        msg = e.message.strip
        raise Dependabot::DependencyFileNotParseable.new(file.path, msg)
      end

      def terraform_parser_path
        helper_bin_dir = File.join(native_helpers_root, "terraform/bin")
        Pathname.new(File.join(helper_bin_dir, "json2hcl")).cleanpath.to_path
      end

      def terraform_hcl2_parser_path
        helper_bin_dir = File.join(native_helpers_root, "terraform/bin")
        Pathname.new(File.join(helper_bin_dir, "hcl2json")).cleanpath.to_path
      end

      def native_helpers_root
        default_path = File.join(__dir__, "../../../helpers/install-dir")
        ENV.fetch("DEPENDABOT_NATIVE_HELPERS_PATH", default_path)
      end

      def check_required_files
        return if [*terraform_files, *terragrunt_files].any?

        raise "No Terraform configuration file!"
      end

      def determine_version_for(hostname, namespace, name, constraint)
        return constraint if constraint&.match?(/\A\d/)

        lock_file_content.
          dig("provider", "#{hostname}/#{namespace}/#{name}", 0, "version")
      end

      def lock_file_content
        @lock_file_content ||=
          begin
            lock_file = dependency_files.find do |file|
              file.name == ".terraform.lock.hcl"
            end
            lock_file ? parsed_file(lock_file) : {}
          end
      end
    end
  end
end

Dependabot::FileParsers.
  register("terraform", Dependabot::Terraform::FileParser)<|MERGE_RESOLUTION|>--- conflicted
+++ resolved
@@ -258,7 +258,6 @@
       end
 
       # rubocop:disable Metrics/PerceivedComplexity
-<<<<<<< HEAD
       # See https://www.terraform.io/docs/modules/sources.html#http-urls for
       # details of how Terraform handle HTTP(S) sources for modules
       def get_proxied_source(raw_source) # rubocop:disable Metrics/AbcSize
@@ -288,8 +287,6 @@
       # rubocop:enable Metrics/PerceivedComplexity
 
       # rubocop:disable Metrics/PerceivedComplexity
-=======
->>>>>>> 4a31e07f
       def source_type(source_string)
         return :path if source_string.start_with?(".")
         return :github if source_string.start_with?("github.com/")
