--- conflicted
+++ resolved
@@ -72,83 +72,11 @@
 
       - run:
           name: Rubocop
-<<<<<<< HEAD
           command: docker run -ti dependabot/dependabot-core-ci bash -c "rake ci:rubocop"
 
       - run:
           name: RSpec
           command: docker run -ti dependabot/dependabot-core-ci bash -c "rake ci:rspec"
-=======
-          command: |
-            docker run -ti dependabot/dependabot-core-ci \
-              bash -c "cd terraform && rubocop"
-
-            docker run -ti dependabot/dependabot-core-ci \
-              bash -c "cd docker && rubocop"
-
-            docker run -ti dependabot/dependabot-core-ci \
-              bash -c "cd git_submodules && rubocop"
-
-            docker run -ti dependabot/dependabot-core-ci \
-              bash -c "cd python && rubocop"
-
-            docker run -ti dependabot/dependabot-core-ci \
-              bash -c "cd nuget && rubocop"
-
-            docker run -ti dependabot/dependabot-core-ci \
-              bash -c "cd elm && rubocop"
-
-            docker run -ti dependabot/dependabot-core-ci \
-              bash -c "cd gradle && rubocop"
-
-            docker run -ti dependabot/dependabot-core-ci \
-              bash -c "cd maven && rubocop"
-
-            docker run -ti dependabot/dependabot-core-ci \
-              bash -c "cd hex && rubocop"
-
-            docker run -ti dependabot/dependabot-core-ci \
-              bash -c "cd cargo && rubocop"
-
-            docker run -ti dependabot/dependabot-core-ci \
-              bash -c "cd go_modules && rubocop"
-
-      - run:
-          name: RSpec
-          command: |
-            docker run -ti dependabot/dependabot-core-ci \
-              bash -c "cd terraform && rspec spec --format documentation"
-
-            docker run -ti dependabot/dependabot-core-ci \
-              bash -c "cd docker && rspec spec --format documentation"
-
-            docker run -ti dependabot/dependabot-core-ci \
-              bash -c "cd git_submodules && rspec spec --format documentation"
-
-            docker run -ti dependabot/dependabot-core-ci \
-              bash -c "cd python && rspec spec --format documentation"
-
-            docker run -ti dependabot/dependabot-core-ci \
-              bash -c "cd nuget && rspec spec --format documentation"
-
-            docker run -ti dependabot/dependabot-core-ci \
-              bash -c "cd elm && rspec spec --format documentation"
-
-            docker run -ti dependabot/dependabot-core-ci \
-              bash -c "cd gradle && rspec spec --format documentation"
-
-            docker run -ti dependabot/dependabot-core-ci \
-              bash -c "cd maven && rspec spec --format documentation"
-
-            docker run -ti dependabot/dependabot-core-ci \
-              bash -c "cd hex && rspec spec --format documentation"
-
-            docker run -ti dependabot/dependabot-core-ci \
-              bash -c "cd cargo && rspec spec --format documentation"
-
-            docker run -ti dependabot/dependabot-core-ci \
-              bash -c "cd go_modules && rspec spec --format documentation"
->>>>>>> f95121ea
 
       - run:
           name: Push dependabot-core image to Docker hub, if on master
