--- conflicted
+++ resolved
@@ -26,13 +26,8 @@
   spec.add_dependency "bundler", ">= 1.16", "< 3.0.0"
   spec.add_dependency "commonmarker", ">= 0.20.1", "< 0.22.0"
   spec.add_dependency "docker_registry2", "~> 1.7", ">= 1.7.1"
-<<<<<<< HEAD
   spec.add_dependency "excon", "~> 0.75"
-  spec.add_dependency "gitlab", "4.15.0"
-=======
-  spec.add_dependency "excon", "~> 0.66"
   spec.add_dependency "gitlab", "4.16.1"
->>>>>>> fd9ac0b3
   spec.add_dependency "nokogiri", "~> 1.8"
   spec.add_dependency "octokit", "~> 4.6"
   spec.add_dependency "pandoc-ruby", "~> 2.0"
